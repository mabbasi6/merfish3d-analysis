--- conflicted
+++ resolved
@@ -273,7 +273,6 @@
 
     return transform, shift_xyz
 
-<<<<<<< HEAD
 # def warp_coordinates(coordinates: List[Sequence[float]], 
 #                      tile_translation_transform: sitk.Transform, 
 #                      displacement_field_transform: Optional[sitk.Transform] = None,
@@ -321,73 +320,36 @@
                       mask: NDArray = None) -> NDArray:
     """
     Arrange the results of a optical flow method to display vectors in a 3D volume.
-=======
-def warp_localizations(localizations: List[Sequence[float]], 
-                       bit_order: Dict,
-                       round_ids: List[str],
-                       tile_ids: List[str],
-                       bit_ids: List[str],
-                       rigid_xforms: Dict, 
-                       of_xforms: Dict = None) -> List[Sequence[float]]:
-    """
-    TO DO: Work in progress to apply over all tiles and bits.
-
-    
-    First apply a translation transform to the coordinates.
-    Second, if available, warp them using a given displacement field.
->>>>>>> f8ca38fb
-    
-    Parameters
-    ----------
-    localizations: List[Sequence[float]] 
-        List of tuples representing the coordinates.
-    bit_order: Dict
-        Lookup table that links bits to rounds 
-    rigid_xforms: Dict
-        Nested dictionary of rigid_xforms
-    of_xforms: Dict
-        Nested dictionary of of_xforms
-        
-    Returns
-    -------
-    localizations: List[Sequence[float]]
-        all localizations with transforms applied
-    """
-
-    # loop over all tiles and bits
-    for tile_id in enumerate(tile_ids):
-        for bit_id in enumerate(bit_ids):
-            round_id = round_ids[bit_order[tile_id][bit_id]]
-            rigid_xform = np.asarray(rigid_xforms[tile_id][round_id])
-            translation_transform = sitk.TranslationTransform(3, rigid_xform)
-
-            if of_xforms is not None:
-                of_xform = np.asarray(of_xforms[tile_id][round_id])
-
-                of_sitk = sitk.GetImageFromArray(of_xform.transpose(1, 2, 3, 0).astype(np.float64),
-                                                            isVector = True)
-                final_shape = mov_image_sitk.GetSize()
-                optical_flow_sitk = sitk.Resample(of_sitk,final_shape)
-                displacement_field_transform = sitk.DisplacementFieldTransform(optical_flow_sitk)
-
-            current_localizations = localizations['detected_coords']['bit_id' == bit_id]
-
-            current_localizations = np.reverse(current_localizations)
-
-            for coord in current_localizations:
-                # Convert the coordinate to physical space
-                physical_coord = displacement_field_transform.TransformIndexToPhysicalPoint(coord)
-                
-                # Apply the translation transform
-                translated_physical_coord = translation_transform.TransformPoint(physical_coord)
-                
-                # Apply the displacement field transform
-                if displacement_field_transform is not None:
-                    warped_coord = displacement_field_transform.TransformPoint(translated_physical_coord)
-                
-
-                    warped_coordinates.append(warped_coord)
-                else:
-                    warped_coordinates.append(translated_physical_coord)
-
-        return warped_coordinates+    
+    Parameters
+    ----------
+    field: NDArray or List[NDArray]
+        Result from scikit-image or cucim ILK or TLV1 methods, or from DEEDS.
+    mask: NDArray
+        Boolean mask to select areas where the flow field needs to be computed.
+    
+    Returns
+    -------
+    flow_field: NDArray
+        A (im_size x 2 x ndim) array indicating origin and final position of voxels.
+    """
+
+    nz, ny, nx = field[0].shape
+
+    z_coords, y_coords, x_coords = np.meshgrid(
+        np.arange(nz), 
+        np.arange(ny), 
+        np.arange(nx),
+        indexing='ij',
+        )
+
+    if mask is not None:
+        origin = np.vstack([z_coords[mask], y_coords[mask], x_coords[mask]]).T
+        shift = np.vstack([field[0][mask], field[1][mask], field[2][mask]]).T 
+    else:
+        origin = np.vstack([z_coords.ravel(), y_coords.ravel(), x_coords.ravel()]).T
+        shift = np.vstack([field[0].ravel(), field[1].ravel(), field[2].ravel()]).T 
+
+    flow_field = np.moveaxis(np.dstack([origin, shift]), 1, 2) 
+    
+    return flow_field